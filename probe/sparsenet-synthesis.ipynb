--- conflicted
+++ resolved
@@ -12,12 +12,8 @@
    "execution_count": null,
    "metadata": {
     "ExecuteTime": {
-<<<<<<< HEAD
      "end_time": "2018-03-06T16:01:41.181613Z",
      "start_time": "2018-03-06T16:01:41.165230Z"
-=======
-     "start_time": "2018-03-05T16:06:35.174Z"
->>>>>>> 38821349
     }
    },
    "outputs": [],
@@ -31,12 +27,8 @@
    "execution_count": null,
    "metadata": {
     "ExecuteTime": {
-<<<<<<< HEAD
      "end_time": "2018-03-06T16:01:41.556751Z",
      "start_time": "2018-03-06T16:01:41.184239Z"
-=======
-     "start_time": "2018-03-05T16:06:35.373Z"
->>>>>>> 38821349
     }
    },
    "outputs": [],
@@ -70,7 +62,6 @@
    "execution_count": null,
    "metadata": {
     "ExecuteTime": {
-<<<<<<< HEAD
      "end_time": "2018-03-06T16:01:41.575755Z",
      "start_time": "2018-03-06T16:01:41.559035Z"
     },
@@ -85,13 +76,6 @@
      ]
     }
    ],
-=======
-     "start_time": "2018-03-05T16:06:36.213Z"
-    },
-    "scrolled": false
-   },
-   "outputs": [],
->>>>>>> 38821349
    "source": [
     "%%writefile data_cache/synthesis.py\n",
     "\n",
@@ -148,12 +132,8 @@
    "execution_count": null,
    "metadata": {
     "ExecuteTime": {
-<<<<<<< HEAD
      "end_time": "2018-03-06T16:01:41.634628Z",
      "start_time": "2018-03-06T16:01:41.579148Z"
-=======
-     "start_time": "2018-03-05T16:06:36.717Z"
->>>>>>> 38821349
     }
    },
    "outputs": [],
@@ -163,7 +143,6 @@
   },
   {
    "cell_type": "code",
-<<<<<<< HEAD
    "execution_count": 5,
    "metadata": {
     "ExecuteTime": {
@@ -180,15 +159,6 @@
      ]
     }
    ],
-=======
-   "execution_count": null,
-   "metadata": {
-    "ExecuteTime": {
-     "start_time": "2018-03-05T16:06:37.078Z"
-    }
-   },
-   "outputs": [],
->>>>>>> 38821349
    "source": [
     "!ls -l {experiments.shl.data_cache}/synthesis_*\n",
     "!rm -fr  {experiments.shl.data_cache}/synthesis_*lock*"
@@ -196,18 +166,11 @@
   },
   {
    "cell_type": "code",
-<<<<<<< HEAD
    "execution_count": 6,
    "metadata": {
     "ExecuteTime": {
      "end_time": "2018-03-06T16:01:42.053366Z",
      "start_time": "2018-03-06T16:01:41.911560Z"
-=======
-   "execution_count": null,
-   "metadata": {
-    "ExecuteTime": {
-     "start_time": "2018-03-05T16:06:37.766Z"
->>>>>>> 38821349
     }
    },
    "outputs": [],
