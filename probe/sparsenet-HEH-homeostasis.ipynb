--- conflicted
+++ resolved
@@ -28,13 +28,8 @@
    "execution_count": 1,
    "metadata": {
     "ExecuteTime": {
-<<<<<<< HEAD
-     "end_time": "2018-09-07T15:17:58.375022Z",
-     "start_time": "2018-09-07T15:17:57.875871Z"
-=======
-     "end_time": "2018-09-07T13:41:39.700437Z",
-     "start_time": "2018-09-07T13:41:38.380924Z"
->>>>>>> 78fd787f
+     "end_time": "2018-09-10T07:27:24.661206Z",
+     "start_time": "2018-09-10T07:27:24.394198Z"
     }
    },
    "outputs": [],
@@ -50,13 +45,8 @@
    "execution_count": 2,
    "metadata": {
     "ExecuteTime": {
-<<<<<<< HEAD
-     "end_time": "2018-09-07T15:17:58.616438Z",
-     "start_time": "2018-09-07T15:17:58.378527Z"
-=======
-     "end_time": "2018-09-07T13:42:08.086241Z",
-     "start_time": "2018-09-07T13:41:39.713546Z"
->>>>>>> 78fd787f
+     "end_time": "2018-09-10T07:27:24.827143Z",
+     "start_time": "2018-09-10T07:27:24.662662Z"
     }
    },
    "outputs": [],
@@ -71,13 +61,8 @@
    "execution_count": 3,
    "metadata": {
     "ExecuteTime": {
-<<<<<<< HEAD
-     "end_time": "2018-09-07T15:17:58.630490Z",
-     "start_time": "2018-09-07T15:17:58.619624Z"
-=======
-     "end_time": "2018-09-07T13:42:08.109547Z",
-     "start_time": "2018-09-07T13:42:08.095332Z"
->>>>>>> 78fd787f
+     "end_time": "2018-09-10T07:27:24.833703Z",
+     "start_time": "2018-09-10T07:27:24.829044Z"
     }
    },
    "outputs": [
@@ -85,11 +70,7 @@
      "name": "stdout",
      "output_type": "stream",
      "text": [
-<<<<<<< HEAD
-      "Overwriting cache_dir/HEH.py\n"
-=======
       "Writing cache_dir/HEH.py\n"
->>>>>>> 78fd787f
      ]
     }
    ],
@@ -120,8 +101,8 @@
     "variables = ['eta', 'alpha_homeo', 'eta_homeo']\n",
     "variables = ['eta', 'alpha_homeo', 'eta_homeo', 'l0_sparseness']\n",
     "\n",
+    "list_figures = []\n",
     "list_figures = ['show_dico']\n",
-    "list_figures = []\n",
     "\n",
     "display_variables = ['error', 'logL', 'cputime']\n",
     "display_variables = ['error', 'logL', 'qerror', 'aerror', 'MI', 'cputime']\n",
@@ -158,9 +139,8 @@
    "execution_count": 4,
    "metadata": {
     "ExecuteTime": {
-<<<<<<< HEAD
-     "end_time": "2018-09-07T15:17:58.784818Z",
-     "start_time": "2018-09-07T15:17:58.633700Z"
+     "end_time": "2018-09-10T07:27:24.956614Z",
+     "start_time": "2018-09-10T07:27:24.835202Z"
     }
    },
    "outputs": [],
@@ -173,8 +153,8 @@
    "execution_count": 5,
    "metadata": {
     "ExecuteTime": {
-     "end_time": "2018-09-07T15:17:59.086630Z",
-     "start_time": "2018-09-07T15:17:58.788368Z"
+     "end_time": "2018-09-10T07:27:25.202825Z",
+     "start_time": "2018-09-10T07:27:24.958560Z"
     }
    },
    "outputs": [
@@ -182,111 +162,56 @@
      "name": "stdout",
      "output_type": "stream",
      "text": [
-      "-rw-r--r--  1 laurentperrinet  staff  1842 Sep  7 17:17 cache_dir/HEH.py\r\n"
+      "-rw-r--r--  1 laurentperrinet  staff  1842 Sep 10 09:27 cache_dir/HEH.py\r\n"
      ]
-=======
-     "end_time": "2018-09-07T13:42:08.434166Z",
-     "start_time": "2018-09-07T13:42:08.157703Z"
->>>>>>> 78fd787f
     }
    ],
    "source": [
-<<<<<<< HEAD
     "!ls -l {experiments.shl.cache_dir}/{tag}*\n",
     "!rm -fr {experiments.shl.cache_dir}/{tag}*lock*"
    ]
   },
   {
+   "cell_type": "raw",
+   "metadata": {},
+   "source": [
+    "!rm -fr {experiments.shl.cache_dir}/{tag}*"
+   ]
+  },
+  {
    "cell_type": "code",
    "execution_count": null,
-   "metadata": {},
-   "outputs": [],
-   "source": []
-  },
-  {
-   "cell_type": "code",
-   "execution_count": 6,
-   "metadata": {
-    "ExecuteTime": {
-     "end_time": "2018-09-07T20:06:56.924323Z",
-     "start_time": "2018-09-07T15:18:18.053224Z"
-=======
-    "%run {experiments.shl.cache_dir}/{tag}.py load"
-   ]
-  },
-  {
-   "cell_type": "code",
-   "execution_count": 5,
-   "metadata": {
-    "ExecuteTime": {
-     "end_time": "2018-09-07T13:42:08.744346Z",
-     "start_time": "2018-09-07T13:42:08.439404Z"
->>>>>>> 78fd787f
+   "metadata": {
+    "ExecuteTime": {
+     "start_time": "2018-09-10T07:27:24.400Z"
     }
    },
    "outputs": [
     {
-<<<<<<< HEAD
      "name": "stderr",
      "output_type": "stream",
      "text": [
-      "[Parallel(n_jobs=4)]: Using backend LokyBackend with 4 concurrent workers.\n",
-      "[Parallel(n_jobs=4)]: Done   1 tasks      | elapsed: 27.4min\n",
-      "[Parallel(n_jobs=4)]: Done   2 tasks      | elapsed: 27.6min\n",
-      "[Parallel(n_jobs=4)]: Done   3 tasks      | elapsed: 27.7min\n",
-      "[Parallel(n_jobs=4)]: Done   4 tasks      | elapsed: 28.0min\n",
-      "[Parallel(n_jobs=4)]: Done   5 tasks      | elapsed: 52.5min\n",
-      "[Parallel(n_jobs=4)]: Done   6 tasks      | elapsed: 52.9min\n",
-      "[Parallel(n_jobs=4)]: Done   7 tasks      | elapsed: 53.2min\n",
-      "[Parallel(n_jobs=4)]: Done   8 tasks      | elapsed: 53.7min\n",
-      "[Parallel(n_jobs=4)]: Done   9 tasks      | elapsed: 77.2min\n",
-      "[Parallel(n_jobs=4)]: Done  10 tasks      | elapsed: 77.9min\n",
-      "[Parallel(n_jobs=4)]: Done  11 tasks      | elapsed: 78.2min\n",
-      "[Parallel(n_jobs=4)]: Done  12 tasks      | elapsed: 79.0min\n",
-      "[Parallel(n_jobs=4)]: Done  13 tasks      | elapsed: 101.6min\n",
-      "[Parallel(n_jobs=4)]: Done  14 tasks      | elapsed: 102.5min\n",
-      "[Parallel(n_jobs=4)]: Done  15 tasks      | elapsed: 102.9min\n",
-      "[Parallel(n_jobs=4)]: Done  16 tasks      | elapsed: 103.9min\n",
-      "[Parallel(n_jobs=4)]: Done  17 tasks      | elapsed: 126.6min\n",
-      "[Parallel(n_jobs=4)]: Done  18 tasks      | elapsed: 127.8min\n",
-      "[Parallel(n_jobs=4)]: Done  19 tasks      | elapsed: 128.4min\n",
-      "[Parallel(n_jobs=4)]: Done  20 tasks      | elapsed: 129.7min\n",
-      "[Parallel(n_jobs=4)]: Done  21 tasks      | elapsed: 152.2min\n",
-      "[Parallel(n_jobs=4)]: Done  22 tasks      | elapsed: 153.7min\n",
-      "[Parallel(n_jobs=4)]: Done  23 tasks      | elapsed: 154.4min\n",
-      "[Parallel(n_jobs=4)]: Done  24 tasks      | elapsed: 156.0min\n",
-      "[Parallel(n_jobs=4)]: Done  25 tasks      | elapsed: 163.5min\n",
-      "[Parallel(n_jobs=4)]: Done  26 tasks      | elapsed: 172.5min\n",
-      "[Parallel(n_jobs=4)]: Done  27 tasks      | elapsed: 176.6min\n",
-      "[Parallel(n_jobs=4)]: Done  28 tasks      | elapsed: 178.2min\n",
-      "[Parallel(n_jobs=4)]: Done  29 tasks      | elapsed: 178.9min\n",
-      "[Parallel(n_jobs=4)]: Done  32 out of  36 | elapsed: 201.9min remaining: 25.2min\n",
-      "[Parallel(n_jobs=4)]: Done  36 out of  36 | elapsed: 288.6min finished\n"
-=======
-     "name": "stdout",
-     "output_type": "stream",
-     "text": [
-      "-rw-r--r--  1 laurentperrinet  staff  1842 Sep  7 15:42 cache_dir/HEH.py\r\n"
->>>>>>> 78fd787f
+      "[Parallel(n_jobs=4)]: Using backend LokyBackend with 4 concurrent workers.\n"
      ]
     }
    ],
    "source": [
-<<<<<<< HEAD
     "%run {experiments.shl.cache_dir}/{tag}.py run"
    ]
   },
   {
    "cell_type": "code",
    "execution_count": null,
-   "metadata": {},
-   "outputs": [],
-   "source": []
-=======
-    "!ls -l {experiments.shl.cache_dir}/{tag}*\n",
-    "!rm -fr {experiments.shl.cache_dir}/{tag}*lock*"
-   ]
->>>>>>> 78fd787f
+   "metadata": {
+    "ExecuteTime": {
+     "start_time": "2018-09-10T07:27:24.402Z"
+    },
+    "scrolled": false
+   },
+   "outputs": [],
+   "source": [
+    "%run {experiments.shl.cache_dir}/{tag}.py plot"
+   ]
   }
  ],
  "metadata": {
