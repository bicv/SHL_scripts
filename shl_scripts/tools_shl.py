
from SLIP import Image
from scipy.stats import kurtosis
import sys
import time
import numpy as np
import encode_shl
import math
import matplotlib
import matplotlib.pyplot as plt
import pandas as pd
import seaborn as sns
from scipy.stats import gamma

toolbar_width = 40

def bins_step(mini,maxi,nb_step):
    '''doing a range of non integer number to make histogramm more beautiful'''
    step=(maxi-mini)/10
    out=list()
    a=mini
    for i in range(nb_step+1):
        out.append(a)
        a=a+step
    return out


def get_data(height=256, width=256, n_image=200, patch_size=(12,12),
            datapath='database/', name_database='serre07_distractors',
            max_patches=1024, seed=None, patch_norm=True, verbose=0):
    ''' Extract database
    Extract from a given database composed of image of size (height,width) a series a random patch
    '''

    slip = Image({'N_X':height, 'N_Y':width,
                'white_n_learning' : 0,
                'seed': None,
                'white_N' : .07,
                'white_N_0' : .0, # olshausen = 0.
                'white_f_0' : .4, # olshausen = 0.2
                'white_alpha' : 1.4,
                'white_steepness' : 4.,
                'datapath': datapath,
                'do_mask':True,
                'N_image': n_image})

    if verbose:
        # setup toolbar
        sys.stdout.write('Extracting data...')
        sys.stdout.flush()
        sys.stdout.write("\b" * (toolbar_width+1)) # return to start of line, after '['
        t0 = time.time()
    imagelist = slip.make_imagelist(name_database=name_database)#, seed=seed)
    for filename, croparea in imagelist:
        # whitening
        image, filename_, croparea_ = slip.patch(name_database, filename=filename, croparea=croparea, center=False)#, seed=seed)
        image = slip.whitening(image)
        # Extract all reference patches and ravel them

        data_ = slip.extract_patches_2d(image, patch_size, N_patches=int(max_patches))#, seed=seed)
        data_ = data_.reshape(data_.shape[0], -1)
        data_ -= np.mean(data_, axis=0)
        if patch_norm:
            data_ /= np.std(data_, axis=0)
        # collect everything as a matrix
        try:
            data = np.vstack((data, data_))
        except Exception:
            data = data_.copy()
        if verbose:
            # update the bar
            sys.stdout.write(filename + ", ")
            sys.stdout.flush()
    if verbose:
        dt = time.time() - t0
        sys.stdout.write("\n")
        sys.stdout.write("Data is of shape : "+ str(data.shape))
        sys.stdout.write(' - done in %.2fs.' % dt)
        sys.stdout.flush()
    return data

def compute_RMSE(data, dico):
    '''
    Compute the Root Mean Square Error between the image and it's encoded representation

    '''
    a=dico.transform(data)
    residual=data - a@dico.dictionary
    b=np.sum(residual**2,axis=1)/np.sqrt(np.sum(data**2,axis=1))
    rmse=math.sqrt(np.mean(b))
    return rmse

def compute_KL(data, dico):
    '''
    Compute the Kullback Leibler ratio to compare a distribution to its gaussian equivalent.
    if the KL is close to 1, the studied distribution is closed to a gaussian
    '''
    sparse_code= dico.transform(data)
    N=dico.dictionary.shape[0]
    P_norm = np.mean(sparse_code**2, axis=0)#/Z
    mom1 = np.sum(P_norm)/dico.dictionary.shape[0]
    mom2 = np.sum((P_norm-mom1)**2)/(dico.dictionary.shape[0]-1)
    KL = 1/N * np.sum( (P_norm-mom1)**2 / mom2**2 )
    return KL

def Compute_kurto(data, dico):
    '''
    Compute the kurtosis
    '''
    sparse_code= dico.transform(data)
    P_norm = np.mean(sparse_code**2, axis=0)#/Z
    kurto = kurtosis(P_norm, axis=0)
    return kurto

def show_dico_in_order(dico,data,algorithm=None,title=None, fname=None):
    '''
    Display a the dictionary of filter in order of probability of selection.
    Filter which are selected more often than others are located at the end
    '''
    subplotpars = matplotlib.figure.SubplotParams(left=0., right=1., bottom=0., top=1., wspace=0.05, hspace=0.05,)
    fig = plt.figure(figsize=(10, 10), subplotpars=subplotpars)
    if algorithm is not None :
        sparse_code = encode_shl.sparse_encode(data,dico.dictionary,algorithm=algorithm)
    else :
        sparse_code= dico.transform(data)
    dim_graph=dico.dictionary.shape[0]
    nb_of_patch=data.shape[0]
    res=0
    i=0
    res_lst=list()
    for j in range(dim_graph):
        res=0
        while i<nb_of_patch:
            if sparse_code[i,j]!=0 : res+=1
            i+=1
        res_lst.append(res)
        i=0

    a=np.asarray(res_lst).argsort()
    dim_graph=dico.dictionary.shape[0]
    dim_patch=int(np.sqrt(data.shape[1]))

    for i in range(dim_graph):
        ax = fig.add_subplot(np.sqrt(dim_graph), np.sqrt(dim_graph), i + 1)
        index_to_consider=a[i]
        dico_to_display=dico.dictionary[index_to_consider]
        cmax = np.max(np.abs(dico_to_display))
        ax.imshow(dico_to_display.reshape((dim_patch,dim_patch)), cmap=plt.cm.gray_r, vmin=-cmax, vmax=+cmax,
                interpolation='nearest')
        ax.set_xticks(())
        ax.set_yticks(())
    if title is not None:
        fig.suptitle(title, fontsize=12, backgroundcolor = 'white', color = 'k')
    if not fname is None: fig.savefig(fname, dpi=200)
    return fig, ax

def show_dico(dico, title=None, fname=None, **kwargs):
    '''display the dictionary in a random order '''
    dim_graph = dico.dictionary.shape[0]
    subplotpars = matplotlib.figure.SubplotParams(left=0., right=1., bottom=0., top=1., wspace=0.05, hspace=0.05,)
    fig = plt.figure(figsize=(10, 10), subplotpars=subplotpars)
    dim_patch = int(np.sqrt(dico.dictionary.shape[1]))

    for i, component in enumerate(dico.dictionary):
        ax = fig.add_subplot(np.sqrt(dim_graph), np.sqrt(dim_graph), i + 1)
        cmax = np.max(np.abs(component))
        ax.imshow(component.reshape((dim_patch,dim_patch)), cmap=plt.cm.gray_r, vmin=-cmax, vmax=+cmax,
                interpolation='nearest')
        ax.set_xticks(())
        ax.set_yticks(())
    if title is not None:
        fig.suptitle(title, fontsize=12, backgroundcolor = 'white', color = 'k')
    if not fname is None: fig.savefig(fname, dpi=200)
    return fig, ax

def plot_coeff_distribution(dico, data, title, algorithm=None, fname=None):
    '''
    Plot the coeff distribution of a given dictionary
    '''
    nb_dico=dico.dictionary.shape[0]
    nb_of_patch=data.shape[0]
    if algorithm is not None :
        sparse_code = encode_shl.sparse_encode(data,dico.dictionary,algorithm=algorithm)
    else :
        sparse_code= dico.transform(data)
    res=0
    i=0
    res_lst=list()

    for j in range(nb_dico):
        res=0
        while i<nb_of_patch:
            if sparse_code[i,j]!=0 : res+=1
            i+=1
        res_lst.append(res)
        i=0

    df=pd.DataFrame(res_lst, columns=['Coeff'])
    fig = plt.figure(figsize=(6, 4))
    ax = fig.add_subplot(111)
    with sns.axes_style("white"):
        ax = sns.distplot(df['Coeff'], kde=False)#, fit=gamma,  fit_kws={'clip':(0., 5.)})
    if title is not None:
        ax.set_title('distribution of coefficients, ' + title)
    else:
        ax.set_title('distribution of coefficients')
    ax.set_ylabel('pdf')
    ax.set_xlim(0)
    if not fname is None: fig.savefig(fname, dpi=200)
    return fig, ax


def plot_dist_max_min(dico,data,algorithm=None,fname=None):
    '''
    plot the coefficient distribution of the filter which is selected the more, and the one which is selected the less'''
    if algorithm is not None :
        sparse_code = encode_shl.sparse_encode(data,dico.dictionary,algorithm=algorithm)
    else :
        sparse_code= dico.transform(data)
    nb_dico=dico.dictionary.shape[0]
    nb_of_patch=data.shape[0]
    res=0
    i=0
    res_lst=list()
    for j in range(nb_dico):
        res=0
        while i<nb_of_patch:
            if sparse_code[i,j]!=0 : res+=1
            i+=1
        res_lst.append(res)
        i=0
    a=np.asarray(res_lst)
    index_max=np.argmax(a)
    index_min=np.argmin(a)
    coeff_max = np.abs(sparse_code[:,index_max])
    coeff_min = np.abs(sparse_code[:,index_min])
    bins_max = bins_step(0.0001,np.max(coeff_max),20)
    bins_min = bins_step(0.0001,np.max(coeff_min),20)
    fig = plt.figure(figsize=(6, 8))
    with sns.axes_style("white"):
        ax = plt.subplot(2,1,1)
        ax = sns.distplot(coeff_max,bins=bins_max, kde=False)#, fit=gamma,  fit_kws={'clip':(0., 5.)})
        ax1=plt.subplot(2,1,2)
        ax1= sns.distplot(coeff_min,bins=bins_min, kde=False)
    ax.set_title('distribution of max')
    ax.set_ylabel('Probability')
    ax.set_xlim(0)
    ax1.set_title('distribution of min')
    ax1.set_ylabel('Probability')
    ax1.set_xlim(0)
    if not fname is None: fig.savefig(fname, dpi=200)
    return fig, ax

def plot_variance_and_proxy(dico, data, title, algorithm=None, fname=None):
    '''
    Overlay of 2 histogram, the histogram of the variance of the coefficient, and the corresponding gaussian one
    '''
    if algorithm is not None :
        sparse_code = encode_shl.sparse_encode(data,dico.dictionary,algorithm=algorithm)
    else :
        sparse_code= dico.transform(data)
    Z = np.mean(sparse_code**2)
    P_norm=np.mean(sparse_code**2, axis=0)/Z
    df = pd.DataFrame(P_norm, columns=['P'])
    mom1= np.mean(P_norm)
    mom2 = (1/(dico.dictionary.shape[0]-1))*np.sum((P_norm-mom1)**2)
    Q=np.random.normal(mom1,mom2,dico.dictionary.shape[0])
    df1=pd.DataFrame(Q, columns=['Q'])
    #code = self.code(data, dico)
    fig = plt.figure(figsize=(6, 4))
    ax = fig.add_subplot(111)
    #bins=[0, 10, 20, 30, 40, 50, 100]
    mini=min(np.min(P_norm),np.min(Q))
    maxi=max(np.max(P_norm),np.max(Q))
    bins=bins_step(mini,maxi,20)
    with sns.axes_style("white"):
        ax = sns.distplot(df['P'],bins=bins,kde=False)
        ax = sns.distplot(df1['Q'],bins=bins, kde=False)
        #ax = sns.distplot(df['P'], bins=frange(0.0,4.0,0.2),kde=False)#, fit=gamma,  fit_kws={'clip':(0., 5.)})
        #ax = sns.distplot(df1['Q'],bins=frange(0.0,4.0,0.2), kde=False)
    if title is not None :
        ax.set_title('distribution of the mean variance of coefficients, ' + title)
    else :
        ax.set_title('distribution of the mean variance of coefficients ')
    ax.set_ylabel('pdf')
    if not fname is None: fig.savefig(fname, dpi=200)
    #print(mom1,mom2)
    return fig, ax

def plot_variance(dico, data, algorithm=None,fname=None):
    if algorithm is not None :
        sparse_code = encode_shl.sparse_encode(data,dico.dictionary,algorithm=algorithm)
    else :
        sparse_code= dico.transform(data)
    n_dictionary=dico.dictionary.shape[0]
    # code = self.code(data, dico)
    Z = np.mean(sparse_code**2)
    fig = plt.figure(figsize=(12, 4))
    ax = fig.add_subplot(111)
    ax.bar(np.arange(n_dictionary), np.mean(sparse_code**2, axis=0)/Z)#, yerr=np.std(code**2/Z, axis=0))
    ax.set_title('Variance of coefficients')
    ax.set_ylabel('Variance')
    ax.set_xlabel('#')
    ax.set_xlim(0, n_dictionary)
    if not fname is None: fig.savefig(fname, dpi=200)
    return fig, ax

def plot_variance_histogram(dico, data, algorithm=None,fname=None):
    from scipy.stats import gamma
    if algorithm is not None :
        sparse_code = encode_shl.sparse_encode(data,dico.dictionary,algorithm=algorithm)
    else :
        sparse_code= dico.transform(data)
    Z = np.mean(sparse_code**2)
    df = pd.DataFrame(np.mean(sparse_code**2, axis=0)/Z, columns=['Variance'])
    #code = self.code(data, dico)
    fig = plt.figure(figsize=(6, 4))
    ax = fig.add_subplot(111)
    with sns.axes_style("white"):
        ax = sns.distplot(df['Variance'], kde=False)#, fit=gamma,  fit_kws={'clip':(0., 5.)})
    ax.set_title('distribution of the mean variance of coefficients')
    ax.set_ylabel('pdf')
    ax.set_xlim(0)
    if not fname is None: fig.savefig(fname, dpi=200)
    return fig, ax


def time_plot(dico, fname=None, N_nosample=1):
<<<<<<< HEAD

=======
>>>>>>> 5ebfa677

    df_kurt = dico.record['kurt']
    learning_time = np.array(df_kurt.index) #np.arange(0, dico.n_iter, dico.record_each)
    A = np.zeros((len(df_kurt.index), dico.n_dictionary))
    for ii, ind in enumerate(df_kurt.index):
        A[ii, :] = df_kurt[ind]

    #print(learning_time, A[:, :-N_nosample].shape)
    fig = plt.figure(figsize=(12, 4))
    ax = fig.add_subplot(111)
    ax.plot(learning_time, A[:, :-N_nosample], '.', lw=1)
    ax.set_ylabel('Kurtosis')
    ax.set_xlabel('Learning step')
    ax.set_xlim(0, dico.n_iter)
    if not fname is None: fig.savefig(fname, dpi=200)
    return fig, ax<|MERGE_RESOLUTION|>--- conflicted
+++ resolved
@@ -14,8 +14,8 @@
 
 toolbar_width = 40
 
+'''doing a range of non integer number to make histogramm more beautiful'''
 def bins_step(mini,maxi,nb_step):
-    '''doing a range of non integer number to make histogramm more beautiful'''
     step=(maxi-mini)/10
     out=list()
     a=mini
@@ -25,13 +25,12 @@
     return out
 
 
+''' Extract database
+Extract from a given database composed of image of size (height,width) a series a random patch
+'''
 def get_data(height=256, width=256, n_image=200, patch_size=(12,12),
             datapath='database/', name_database='serre07_distractors',
             max_patches=1024, seed=None, patch_norm=True, verbose=0):
-    ''' Extract database
-    Extract from a given database composed of image of size (height,width) a series a random patch
-    '''
-
     slip = Image({'N_X':height, 'N_Y':width,
                 'white_n_learning' : 0,
                 'seed': None,
@@ -79,22 +78,17 @@
         sys.stdout.flush()
     return data
 
+''' Compute the Root Mean Square Error between the image and it's encoded representation'''
 def compute_RMSE(data, dico):
-    '''
-    Compute the Root Mean Square Error between the image and it's encoded representation
-
-    '''
     a=dico.transform(data)
     residual=data - a@dico.dictionary
     b=np.sum(residual**2,axis=1)/np.sqrt(np.sum(data**2,axis=1))
     rmse=math.sqrt(np.mean(b))
     return rmse
 
+'''Compute the Kullback Leibler ratio to compare a distribution to its gaussian equivalent.
+    if the KL is close to 1, the studied distribution is closed to a gaussian'''
 def compute_KL(data, dico):
-    '''
-    Compute the Kullback Leibler ratio to compare a distribution to its gaussian equivalent.
-    if the KL is close to 1, the studied distribution is closed to a gaussian
-    '''
     sparse_code= dico.transform(data)
     N=dico.dictionary.shape[0]
     P_norm = np.mean(sparse_code**2, axis=0)#/Z
@@ -103,20 +97,16 @@
     KL = 1/N * np.sum( (P_norm-mom1)**2 / mom2**2 )
     return KL
 
+'''Compute the kurtosis'''
 def Compute_kurto(data, dico):
-    '''
-    Compute the kurtosis
-    '''
     sparse_code= dico.transform(data)
     P_norm = np.mean(sparse_code**2, axis=0)#/Z
     kurto = kurtosis(P_norm, axis=0)
     return kurto
 
+'''Display a the dictionary of filter in order of probability of selection.
+    Filter which are selected more often than others are located at the end'''
 def show_dico_in_order(dico,data,algorithm=None,title=None, fname=None):
-    '''
-    Display a the dictionary of filter in order of probability of selection.
-    Filter which are selected more often than others are located at the end
-    '''
     subplotpars = matplotlib.figure.SubplotParams(left=0., right=1., bottom=0., top=1., wspace=0.05, hspace=0.05,)
     fig = plt.figure(figsize=(10, 10), subplotpars=subplotpars)
     if algorithm is not None :
@@ -154,12 +144,12 @@
     if not fname is None: fig.savefig(fname, dpi=200)
     return fig, ax
 
-def show_dico(dico, title=None, fname=None, **kwargs):
-    '''display the dictionary in a random order '''
-    dim_graph = dico.dictionary.shape[0]
+'''display the dictionary in a random order '''
+def show_dico(dico,data, title=None, fname=None, **kwargs):
+    dim_graph=dico.dictionary.shape[0]
     subplotpars = matplotlib.figure.SubplotParams(left=0., right=1., bottom=0., top=1., wspace=0.05, hspace=0.05,)
     fig = plt.figure(figsize=(10, 10), subplotpars=subplotpars)
-    dim_patch = int(np.sqrt(dico.dictionary.shape[1]))
+    dim_patch=int(np.sqrt(data.shape[1]))
 
     for i, component in enumerate(dico.dictionary):
         ax = fig.add_subplot(np.sqrt(dim_graph), np.sqrt(dim_graph), i + 1)
@@ -173,10 +163,8 @@
     if not fname is None: fig.savefig(fname, dpi=200)
     return fig, ax
 
-def plot_coeff_distribution(dico, data, title, algorithm=None, fname=None):
-    '''
-    Plot the coeff distribution of a given dictionary
-    '''
+'''Plot the coeff distribution of a given dictionary'''
+def plot_coeff_distribution(dico,data,title,algorithm=None,fname=None):
     nb_dico=dico.dictionary.shape[0]
     nb_of_patch=data.shape[0]
     if algorithm is not None :
@@ -210,9 +198,8 @@
     return fig, ax
 
 
+'''plot the coefficient distribution of the filter which is selected the more, and the one which is selected the less'''
 def plot_dist_max_min(dico,data,algorithm=None,fname=None):
-    '''
-    plot the coefficient distribution of the filter which is selected the more, and the one which is selected the less'''
     if algorithm is not None :
         sparse_code = encode_shl.sparse_encode(data,dico.dictionary,algorithm=algorithm)
     else :
@@ -251,10 +238,8 @@
     if not fname is None: fig.savefig(fname, dpi=200)
     return fig, ax
 
+'''Overlay of 2 histogram, the histogram of the variance of the coefficient, and the corresponding gaussian one'''
 def plot_variance_and_proxy(dico, data, title, algorithm=None, fname=None):
-    '''
-    Overlay of 2 histogram, the histogram of the variance of the coefficient, and the corresponding gaussian one
-    '''
     if algorithm is not None :
         sparse_code = encode_shl.sparse_encode(data,dico.dictionary,algorithm=algorithm)
     else :
@@ -325,22 +310,18 @@
     return fig, ax
 
 
-def time_plot(dico, fname=None, N_nosample=1):
-<<<<<<< HEAD
-
-=======
->>>>>>> 5ebfa677
+def time_plot(dico, fname=None, N_nosample=0):
 
     df_kurt = dico.record['kurt']
-    learning_time = np.array(df_kurt.index) #np.arange(0, dico.n_iter, dico.record_each)
+    learning_time = df_kurt.index #np.arange(0, dico.n_iter, dico.record_each)
     A = np.zeros((len(df_kurt.index), dico.n_dictionary))
     for ii, ind in enumerate(df_kurt.index):
+        print(ind)
         A[ii, :] = df_kurt[ind]
 
-    #print(learning_time, A[:, :-N_nosample].shape)
     fig = plt.figure(figsize=(12, 4))
     ax = fig.add_subplot(111)
-    ax.plot(learning_time, A[:, :-N_nosample], '.', lw=1)
+    ax.plot(learning_time, A[:, :-N_nosample], lw=1)
     ax.set_ylabel('Kurtosis')
     ax.set_xlabel('Learning step')
     ax.set_xlim(0, dico.n_iter)
