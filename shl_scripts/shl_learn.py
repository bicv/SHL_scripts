#!/usr/bin/env python3
# -*- coding: utf-8 -*
from __future__ import division, print_function, absolute_import
from shl_scripts.shl_encode import sparse_encode
import time
import numpy as np

# SparseHebbianLearning
class SparseHebbianLearning:
    """Sparse Hebbian learning

    Finds a dictionary (a set of atoms) that can best be used to represent data
    using a sparse code.

    Parameters
    ----------

    n_dictionary : int,
        Number of dictionary elements to extract

    eta : float
        Gives the learning parameter for the homeostatic gain.

    n_iter : int,
        total number of iterations to perform

    eta_homeo : float
        Gives the learning parameter for the homeostatic gain.

    alpha_homeo : float
        Gives the smoothing exponent  for the homeostatic gain
        If equal to 1 the homeostatic learning rule learns a linear relation to
        variance.

    dict_init : array of shape (n_dictionary, n_pixels),
        initial value of the dictionary for warm restart scenarios

    fit_algorithm : {'mp', 'lars', 'cd'}
        see sparse_encode

    batch_size : int,
        The number of samples to take in each batch.

    l0_sparseness : int, ``0.1 * n_pixels`` by default
        Number of nonzero coefficients to target in each column of the
        solution. This is only used by `algorithm='lars'`, `algorithm='mp'`  and
        `algorithm='omp'`.

    fit_tol : float, 1. by default
        If `algorithm='lasso_lars'` or `algorithm='lasso_cd'`, `fit_tol` is the
        penalty applied to the L1 norm.
        If `algorithm='threshold'`, `fit_tol` is the absolute value of the
        threshold below which coefficients will be squashed to zero.
        If `algorithm='mp'` or `algorithm='omp'`, `fit_tol` is the tolerance
        parameter: the value of the reconstruction error targeted. In this case,
        it overrides `l0_sparseness`.

    verbose :
        degree of verbosity of the printed output

    Attributes
    ----------
    dictionary : array, [n_dictionary, n_pixels]
        dictionary extracted from the data


    Notes
    -----
    **References:**

    Olshausen BA, Field DJ (1996).
    Emergence of simple-cell receptive field properties by learning a sparse code for natural images.
    Nature, 381: 607-609. (http://redwood.berkeley.edu/bruno/papers/nature-paper.pdf)

    Olshausen BA, Field DJ (1997)
    Sparse Coding with an Overcomplete Basis Set: A Strategy Employed by V1?
    Vision Research, 37: 3311-3325.   (http://redwood.berkeley.edu/bruno/papers/VR.pdf)

    See also
    --------
    http://scikit-learn.org/stable/auto_examples/decomposition/plot_image_denoising.html

    """
    def __init__(self, fit_algorithm, n_dictionary=None, eta=0.02, n_iter=40000,
                 eta_homeo=0.001, alpha_homeo=0.02, dict_init=None,
                 batch_size=100,
                 l0_sparseness=None, fit_tol=None, nb_quant=32, C=5., do_sym=True,
                 record_each=200, verbose=False, random_state=None):
        self.eta = eta
        self.n_dictionary = n_dictionary
        self.n_iter = n_iter
        self.eta_homeo = eta_homeo
        self.alpha_homeo = alpha_homeo
        self.fit_algorithm = fit_algorithm
        self.nb_quant = nb_quant
        self.C = C
        self.do_sym = do_sym
        self.batch_size = batch_size
        self.dict_init = dict_init
        self.l0_sparseness = l0_sparseness
        self.fit_tol = fit_tol
        self.record_each = record_each
        self.verbose = verbose
        self.random_state = random_state

    def fit(self, X, y=None):
        """Fit the model from data in X.

        Parameters
        ----------
        X: array-like, shape (n_samples, n_pixels)
            Training vector, where n_samples in the number of samples
            and n_pixels is the number of features.

        Returns
        -------
        self : object
            Returns the instance itself.
        """

        return_fn = dict_learning(
            X, self.eta, self.n_dictionary, self.l0_sparseness,
            n_iter=self.n_iter, eta_homeo=self.eta_homeo, alpha_homeo=self.alpha_homeo,
            method=self.fit_algorithm, nb_quant=self.nb_quant, C=self.C, do_sym=self.do_sym, dict_init=self.dict_init,
            batch_size=self.batch_size, record_each=self.record_each,
            verbose=self.verbose, random_state=self.random_state)

        if self.record_each==0:
            self.dictionary, self.P_cum = return_fn
        else:
            self.dictionary, self.P_cum, self.record = return_fn

    def transform(self, X, algorithm=None, l0_sparseness=None, fit_tol=None):
        """Fit the model from data in X.

        Parameters
        ----------
        X: array-like, shape (n_samples, n_pixels)
            Training vector, where n_samples in the number of samples
            and n_pixels is the number of features.

        Returns
        -------
        self : object
            Returns sparse code.
        """
        if algorithm is None:  algorithm = self.fit_algorithm
        if l0_sparseness is None:  l0_sparseness = self.l0_sparseness
        if fit_tol is None:  fit_tol = self.fit_tol
        return sparse_encode(X, self.dictionary, algorithm=algorithm, P_cum=self.P_cum,
                                fit_tol=fit_tol, l0_sparseness=l0_sparseness)

def dict_learning(X, eta=0.02, n_dictionary=2, l0_sparseness=10, fit_tol=None, n_iter=100,
                       eta_homeo=0.01, alpha_homeo=0.02, dict_init=None,
                       batch_size=100, record_each=0, record_num_batches = 1000, verbose=False,
                       method='mp', nb_quant=100, C=5, do_sym=True, random_state=None):
    """
    Solves a dictionary learning matrix factorization problem online.

    Finds the best dictionary and the corresponding sparse code for
    approximating the data matrix X by solving::


    Solves the optimization problem::

        (U^*, V^*) = argmin_{(U,V)} 0.5 || X - V^T * U ||_2^2
                                    + alpha * S( U )
                                    + alpha_homeo * H(V)

                     s. t. || U ||_0 = k

                    where S is a sparse representation cost,
                    and H a homeostatic representation cost.

    where V is the dictionary and U is the sparse code. This is
    accomplished by repeatedly iterating over mini-batches by slicing
    the input data.

    For instance,

        H(V) = \sum_{0 <= k < n_dictionary} (|| V_k ||_2^2 -1)^2

    Parameters
    ----------
    X: array of shape (n_samples, n_pixels)
        Data matrix.

    n_dictionary : int,
        Number of dictionary atoms to extract.

    eta : float
        Gives the learning parameter for the homeostatic gain.

    n_iter : int,
        total number of iterations to perform

    eta_homeo : float
        Gives the learning parameter for the homeostatic gain.

    alpha_homeo : float
        Gives the smoothing exponent  for the homeostatic gain
        If equal to 1 the homeostatic learning rule learns a linear relation to
        variance.
        If equal to zero, we use COMP

    dict_init : array of shape (n_dictionary, n_pixels),
        initial value of the dictionary for warm restart scenarios

    fit_algorithm : {'mp', 'omp', 'comp', 'lars', 'cd'}
        see sparse_encode

    batch_size : int,
        The number of samples to take in each batch.

    l0_sparseness : int, ``0.1 * n_pixels`` by default
        Number of nonzero coefficients to target in each column of the
        solution. This is only used by `algorithm='lars'`, `algorithm='mp'`  and
        `algorithm='omp'`.

    fit_tol : float, 1. by default
        If `algorithm='lasso_lars'` or `algorithm='lasso_cd'`, `fit_tol` is the
        penalty applied to the L1 norm.
        If `algorithm='threshold'`, `fit_tol` is the absolute value of the
        threshold below which coefficients will be squashed to zero.
        If `algorithm='mp'` or `algorithm='omp'`, `fit_tol` is the tolerance
        parameter: the value of the reconstruction error targeted. In this case,
        it overrides `l0_sparseness`.

    record_each :
        if set to 0, it does nothing. Else it records every record_each step the
        statistics during the learning phase (variance and kurtosis of coefficients).

    record_num_batches :
        number of batches used to make statistics (if -1, uses the whole training set)

    verbose :
        degree of verbosity of the printed output

    Returns
    -------

    dictionary : array of shape (n_dictionary, n_pixels),
        the solutions to the dictionary learning problem

    """

    if record_each>0:
        import pandas as pd
        record = pd.DataFrame()

    if n_dictionary is None:
        n_dictionary = X.shape[1]

    t0 = time.time()
    n_samples, n_pixels = X.shape

    dictionary = np.random.randn(n_dictionary, n_pixels)
    norm = np.sqrt(np.sum(dictionary**2, axis=1))
    dictionary /= norm[:, np.newaxis]
    norm = np.sqrt(np.sum(dictionary**2, axis=1))

    if verbose == 1:
        print('[dict_learning]', end=' ')
    gain = np.ones(n_dictionary)
    mean_var = np.ones(n_dictionary)
    if alpha_homeo==0:
<<<<<<< HEAD
=======
        print("algo Pcum")
        nb_quant = n_dictionary
>>>>>>> 39c6c617
        P_cum = np.linspace(0, 1, nb_quant, endpoint=True)[np.newaxis, :] * np.ones((n_dictionary, 1))
    else:
        P_cum = None

    # splits the whole dataset into batches
    n_batches = n_samples // batch_size
    X_train = X.copy()
    np.random.shuffle(X_train)
    batches = np.array_split(X_train, n_batches)
    import itertools
    # Return elements from list of batches until it is exhausted. Then repeat the sequence indefinitely.
    batches = itertools.cycle(batches)

    for ii, this_X in zip(range(n_iter), batches):
        dt = (time.time() - t0)
        if verbose > 0:
            if ii % int(n_iter//verbose + 1) == 0:
                print ("Iteration % 3i /  % 3i (elapsed time: % 3is, % 4.1fmn)"
                       % (ii, n_iter, dt, dt//60))

        # Sparse coding
        sparse_code = sparse_encode(this_X, dictionary, algorithm=method, fit_tol=fit_tol,
                                  P_cum=P_cum, C=C, do_sym=do_sym, l0_sparseness=l0_sparseness)

        # Update dictionary
        residual = this_X - sparse_code @ dictionary
        residual /= n_dictionary # divide by the number of features
        dictionary += eta * sparse_code.T @ residual

        # homeostasis
        norm = np.sqrt(np.sum(dictionary**2, axis=1)).T
        dictionary /= norm[:, np.newaxis]

        if eta_homeo>0.:
            if P_cum is None:
                # Update and apply gain
                mean_var = update_gain(mean_var, sparse_code, eta_homeo, verbose=verbose)
                gain = mean_var**alpha_homeo
                gain /= gain.mean()
                # print(np.mean(sparse_code**2, axis=0), gain, gain.mean())
                dictionary /= gain[:, np.newaxis]
            else:
                P_cum = update_P_cum(P_cum, sparse_code, eta_homeo, nb_quant=nb_quant, verbose=verbose, C=C, do_sym=do_sym)

        if record_each>0:
            if ii % int(record_each) == 0:
                from scipy.stats import kurtosis
                indx = np.random.permutation(X_train.shape[0])[:record_num_batches]
                sparse_code_rec = sparse_encode(X_train[indx, :], dictionary, algorithm=method, fit_tol=fit_tol,
                                          P_cum=P_cum, do_sym=do_sym, C=C, l0_sparseness=l0_sparseness)
                record_one = pd.DataFrame([{'kurt':kurtosis(sparse_code_rec, axis=0),
                                            'prob_active':np.mean(np.abs(sparse_code_rec)>0, axis=0),
                                            'var':np.mean(sparse_code_rec**2, axis=0)}],
                                            index=[ii])
                record = pd.concat([record, record_one])


    if verbose > 1:
        print('Learning code...', end=' ')
    elif verbose == 1:
        print('|', end=' ')

    if verbose > 1:
        dt = (time.time() - t0)
        print('done (total time: % 3is, % 4.1fmn)' % (dt, dt / 60))

    if record_each==0:
        return dictionary, P_cum
    else:
        return dictionary, P_cum, record

def update_gain(gain, code, eta_homeo, verbose=False):
    """Update the estimated variance of coefficients in place.

    Following the classical SparseNet algorithm from Olshausen, we
    compute here a "gain vector" for the dictionary. This gain will
    be used to tune the weight of each dictionary element.

    The heuristics used here follows the assumption that during learning,
    some elements that learn first are more responsive to input patches
    as may be recorded by estimating their mean variance. If we were to
    keep their norm fixed, these would be more likely to be selected again,
    leading to a ``monopolistic'' distribution of dictionary elements,
    some having learned more often than others. By dividing their norm
    by their mean estimated variance, we lower the probability of elements
    with high variance to be selected again. This thus helps the learning
    to be more balanced.

    Parameters
    ----------
    gain: array of shape (n_dictionary)
        Value of the dictionary' norm at the previous iteration.

    code: array of shape (n_dictionary, n_samples)
        Sparse coding of the data against which to optimize the dictionary.

    eta_homeo: float
        Gives the learning parameter for the gain.

    verbose:
        Degree of output the procedure will print.

    Returns
    -------
    gain: array of shape (n_dictionary)
        Updated value of the dictionary' norm.

    """
    if code.ndim == 1:
        code = code[:, np.newaxis]
    if eta_homeo>0.:
        n_dictionary, n_samples = code.shape
        #print (gain.shape) # assert gain.shape == n_dictionary
        gain = (1 - eta_homeo)*gain + eta_homeo * np.mean(code**2, axis=0)/np.mean(code**2)
    return gain


def update_P_cum(P_cum, code, eta_homeo, nb_quant=100, C=5., do_sym=True, verbose=False):
    """Update the estimated modulation function in place.

    Parameters
    ----------
    P_cum: array of shape (n_samples, n_components)
        Value of the modulation function at the previous iteration.

    dictionary: array of shape (n_components, n_features)
        The dictionary matrix against which to solve the sparse coding of
        the data. Some of the algorithms assume normalized rows for meaningful
        output.

    code: array of shape (n_samples, n_features)
        Data matrix.

    eta_homeo: float
        Gives the learning parameter for the mod.

    verbose:
        Degree of output the procedure will print.

    Returns
    -------
    P_cum: array of shape (n_samples, n_components)
        Updated value of the modulation function.

    """
    if eta_homeo>0.:
        P_cum_ = get_P_cum(code, nb_quant=nb_quant, C=C, do_sym=do_sym)
        P_cum = (1 - eta_homeo)*P_cum + eta_homeo * P_cum_
    return P_cum

def get_P_cum(code, nb_quant=100, C=5., do_sym=True):
    from shl_scripts.shl_encode import prior
    n_samples, nb_filter = code.shape
    P_cum = np.zeros((nb_filter, nb_quant))
    for i in range(nb_filter):
        p, bins = np.histogram(prior(code[:, i], C=C, do_sym=do_sym), bins=np.linspace(0., 1, nb_quant, endpoint=True), density=True)
        p /= p.sum()
        P_cum[i, :] = np.hstack((0, np.cumsum(p)))
    return P_cum<|MERGE_RESOLUTION|>--- conflicted
+++ resolved
@@ -264,11 +264,6 @@
     gain = np.ones(n_dictionary)
     mean_var = np.ones(n_dictionary)
     if alpha_homeo==0:
-<<<<<<< HEAD
-=======
-        print("algo Pcum")
-        nb_quant = n_dictionary
->>>>>>> 39c6c617
         P_cum = np.linspace(0, 1, nb_quant, endpoint=True)[np.newaxis, :] * np.ones((n_dictionary, 1))
     else:
         P_cum = None
