#!/usr/bin/env python3
# -*- coding: utf-8 -*
from __future__ import division, print_function, absolute_import
from shl_scripts.shl_encode import sparse_encode
import time
import numpy as np

# SparseHebbianLearning
class SparseHebbianLearning:
    """Sparse Hebbian learning

    Finds a dictionary (a set of atoms) that can best be used to represent data
    using a sparse code.

    Parameters
    ----------

    n_dictionary : int,
        Number of dictionary elements to extract

    eta : float
        Gives the learning parameter for the homeostatic gain.

    n_iter : int,
        total number of iterations to perform

    eta_homeo : float
        Gives the learning parameter for the homeostatic gain.

    alpha_homeo : float
        Gives the smoothing exponent  for the homeostatic gain
        If equal to 1 the homeostatic learning rule learns a linear relation to
        variance.

    dict_init : array of shape (n_dictionary, n_pixels),
        initial value of the dictionary for warm restart scenarios

    fit_algorithm : {'mp', 'lars', 'cd'}
        see sparse_encode

    batch_size : int,
        The number of samples to take in each batch.

    l0_sparseness : int, ``0.1 * n_pixels`` by default
        Number of nonzero coefficients to target in each column of the
        solution. This is only used by `algorithm='lars'`, `algorithm='mp'`  and
        `algorithm='omp'`.

    fit_tol : float, 1. by default
        If `algorithm='lasso_lars'` or `algorithm='lasso_cd'`, `fit_tol` is the
        penalty applied to the L1 norm.
        If `algorithm='threshold'`, `fit_tol` is the absolute value of the
        threshold below which coefficients will be squashed to zero.
        If `algorithm='mp'` or `algorithm='omp'`, `fit_tol` is the tolerance
        parameter: the value of the reconstruction error targeted. In this case,
        it overrides `l0_sparseness`.

    verbose :
        degree of verbosity of the printed output

    Attributes
    ----------
    dictionary : array, [n_dictionary, n_pixels]
        dictionary extracted from the data


    Notes
    -----
    **References:**

    Olshausen BA, Field DJ (1996).
    Emergence of simple-cell receptive field properties by learning a sparse code for natural images.
    Nature, 381: 607-609. (http://redwood.berkeley.edu/bruno/papers/nature-paper.pdf)

    Olshausen BA, Field DJ (1997)
    Sparse Coding with an Overcomplete Basis Set: A Strategy Employed by V1?
    Vision Research, 37: 3311-3325.   (http://redwood.berkeley.edu/bruno/papers/VR.pdf)

    See also
    --------
    http://scikit-learn.org/stable/auto_examples/decomposition/plot_image_denoising.html

    """
    def __init__(self, fit_algorithm, n_dictionary=None, eta=0.02, n_iter=40000,
                 eta_homeo=0.001, alpha_homeo=0.02, dict_init=None,
                 batch_size=100,
                 l0_sparseness=None, fit_tol=None, nb_quant=32, C=0., do_sym=True,
                 record_each=200, verbose=False, random_state=None):
        self.eta = eta
        self.n_dictionary = n_dictionary
        self.n_iter = n_iter
        self.eta_homeo = eta_homeo
        self.alpha_homeo = alpha_homeo
        self.fit_algorithm = fit_algorithm
        self.nb_quant = nb_quant
        self.C = C
        self.do_sym = do_sym
        self.batch_size = batch_size
        self.dict_init = dict_init
        self.l0_sparseness = l0_sparseness
        self.fit_tol = fit_tol
        self.record_each = record_each
        self.verbose = verbose
        self.random_state = random_state
        self.P_cum  = None

    def fit(self, X, y=None):
        """Fit the model from data in X.

        Parameters
        ----------
        X: array-like, shape (n_samples, n_pixels)
            Training vector, where n_samples in the number of samples
            and n_pixels is the number of features.

        Returns
        -------
        self : object
            Returns the instance itself.
        """

        return_fn = dict_learning(
            X, self.eta, self.n_dictionary, self.l0_sparseness,
            n_iter=self.n_iter, eta_homeo=self.eta_homeo, alpha_homeo=self.alpha_homeo,
            method=self.fit_algorithm, nb_quant=self.nb_quant, C=self.C, do_sym=self.do_sym, dict_init=self.dict_init,
            batch_size=self.batch_size, record_each=self.record_each,
            verbose=self.verbose, random_state=self.random_state)

        if self.record_each==0:
            self.dictionary, self.P_cum = return_fn
        else:
            self.dictionary, self.P_cum, self.record = return_fn

    def transform(self, X, algorithm=None, l0_sparseness=None, fit_tol=None):
        """Fit the model from data in X.

        Parameters
        ----------
        X: array-like, shape (n_samples, n_pixels)
            Training vector, where n_samples in the number of samples
            and n_pixels is the number of features.

        Returns
        -------
        self : object
            Returns sparse code.
        """
        if algorithm is None:  algorithm = self.fit_algorithm
        if l0_sparseness is None:  l0_sparseness = self.l0_sparseness
        if fit_tol is None:  fit_tol = self.fit_tol
        return sparse_encode(X, self.dictionary, algorithm=algorithm, P_cum=self.P_cum,
                                fit_tol=fit_tol, l0_sparseness=l0_sparseness)


    # def decode(self, sparse_code, dico):
    #     return sparse_code @ dico.dictionary
def dict_learning(X, eta=0.02, n_dictionary=2, l0_sparseness=10, fit_tol=None, n_iter=100,
                       eta_homeo=0.01, alpha_homeo=0.02, dict_init=None,
                       batch_size=100, record_each=0, record_num_batches = 1000, verbose=False,
                       method='mp', C=0., nb_quant=100, do_sym=True, random_state=None):
    """
    Solves a dictionary learning matrix factorization problem online.

    Finds the best dictionary and the corresponding sparse code for
    approximating the data matrix X by solving::


    Solves the optimization problem::

        (U^*, V^*) = argmin_{(U,V)} 0.5 || X - V^T * U ||_2^2
                                    + alpha * S( U )
                                    + alpha_homeo * H(V)

                     s. t. || U ||_0 = k

                    where S is a sparse representation cost,
                    and H a homeostatic representation cost.

    where V is the dictionary and U is the sparse code. This is
    accomplished by repeatedly iterating over mini-batches by slicing
    the input data.

    For instance,

        H(V) = \sum_{0 <= k < n_dictionary} (|| V_k ||_2^2 -1)^2

    Parameters
    ----------
    X: array of shape (n_samples, n_pixels)
        Data matrix.

    n_dictionary : int,
        Number of dictionary atoms to extract.

    eta : float
        Gives the learning parameter for the homeostatic gain.

    n_iter : int,
        total number of iterations to perform

    eta_homeo : float
        Gives the learning parameter for the homeostatic gain.

    alpha_homeo : float
        Gives the smoothing exponent  for the homeostatic gain
        If equal to 1 the homeostatic learning rule learns a linear relation to
        variance.
        If equal to zero, we use COMP

    nb_quant : int,
        number of bins for the quantification used in the homeostasis

    C : float
        characteristic scale for the quantization.
        Use C=0. to have an adaptive scaling.

    dict_init : array of shape (n_dictionary, n_pixels),
        initial value of the dictionary for warm restart scenarios

    fit_algorithm : {'mp', 'omp', 'comp', 'lars', 'cd'}
        see sparse_encode

    batch_size : int,
        The number of samples to take in each batch.

    l0_sparseness : int, ``0.1 * n_pixels`` by default
        Number of nonzero coefficients to target in each column of the
        solution. This is only used by `algorithm='lars'`, `algorithm='mp'`  and
        `algorithm='omp'`.

    fit_tol : float, 1. by default
        If `algorithm='lasso_lars'` or `algorithm='lasso_cd'`, `fit_tol` is the
        penalty applied to the L1 norm.
        If `algorithm='threshold'`, `fit_tol` is the absolute value of the
        threshold below which coefficients will be squashed to zero.
        If `algorithm='mp'` or `algorithm='omp'`, `fit_tol` is the tolerance
        parameter: the value of the reconstruction error targeted. In this case,
        it overrides `l0_sparseness`.

    record_each :
        if set to 0, it does nothing. Else it records every record_each step the
        statistics during the learning phase (variance and kurtosis of coefficients).

    record_num_batches :
        number of batches used to make statistics (if -1, uses the whole training set)

    verbose :
        degree of verbosity of the printed output

    Returns
    -------

    dictionary : array of shape (n_dictionary, n_pixels),
        the solutions to the dictionary learning problem

    """

    if record_each>0:
        import pandas as pd
        record = pd.DataFrame()

    if n_dictionary is None:
        n_dictionary = X.shape[1]

    t0 = time.time()
    n_samples, n_pixels = X.shape

    dictionary = np.random.randn(n_dictionary, n_pixels)
    norm = np.sqrt(np.sum(dictionary**2, axis=1))
    dictionary /= norm[:, np.newaxis]
    norm = np.sqrt(np.sum(dictionary**2, axis=1))

    if verbose == 1:
        print('[dict_learning]', end=' ')

<<<<<<< HEAD
=======
    if alpha_homeo==0:
        # do the equalitarian homeostasis
        P_cum = np.linspace(0, 1, nb_quant, endpoint=True)[np.newaxis, :] * np.ones((n_dictionary, 1))
    else:
        # do the classical homeostasis
        gain = np.ones(n_dictionary)
        mean_var = np.ones(n_dictionary)
        P_cum = None

    if C==0.:
        C = np.linspace(0, 200, nb_quant)
>>>>>>> 95bab44c
    # print(alpha_homeo, eta_homeo, alpha_homeo==0, eta_homeo==0, alpha_homeo==0 or eta_homeo==0, 'P_cum', P_cum)

    # splits the whole dataset into batches
    n_batches = n_samples // batch_size
    X_train = X.copy()
    np.random.shuffle(X_train)
    batches = np.array_split(X_train, n_batches)
    import itertools
    # Return elements from list of batches until it is exhausted. Then repeat the sequence indefinitely.
    batches = itertools.cycle(batches)
    # cycle over all batches


    if alpha_homeo==0:
        # do the equalitarian homeostasis
        P_cum = np.linspace(0, 1, nb_quant, endpoint=True)[np.newaxis, :] * np.ones((n_dictionary, 1))
        if C == 0.:
            # initialize the rescaling vector
            from shl_scripts.shl_encode import get_rescaling
            corr = (this_X @ dictionary.T)
            C_vec = get_rescaling(corr, nb_quant=nb_quant, do_sym=do_sym, verbose=verbose)
            # and stack it to P_cum array for convenience
            P_cum = np.vstack((P_cum, C_vec))
    else:
        # do the classical homeostasis
        gain = np.ones(n_dictionary)
        mean_var = np.ones(n_dictionary)
        P_cum = None

    for ii, this_X in zip(range(n_iter), batches):
        dt = (time.time() - t0)
        if verbose > 0:
            if ii % int(n_iter//verbose + 1) == 0:
                print ("Iteration % 3i /  % 3i (elapsed time: % 3is, % 4.1fmn)"
                       % (ii, n_iter, dt, dt//60))

        # Sparse coding
        sparse_code = sparse_encode(this_X, dictionary, algorithm=method, fit_tol=fit_tol,
                                  P_cum=P_cum, C=C, do_sym=do_sym, l0_sparseness=l0_sparseness)

        # Update dictionary
        residual = this_X - sparse_code @ dictionary
        residual /= n_dictionary # divide by the number of features
        dictionary += eta * sparse_code.T @ residual

        # homeostasis
        norm = np.sqrt(np.sum(dictionary**2, axis=1)).T
        dictionary /= norm[:, np.newaxis]

        if eta_homeo>0.:
            if P_cum is None:
                # Update and apply gain
                mean_var = update_gain(mean_var, sparse_code, eta_homeo, verbose=verbose)
                gain = mean_var**alpha_homeo
                gain /= gain.mean()
                dictionary /= gain[:, np.newaxis]
            else:
<<<<<<< HEAD
                if C==0.:
                    corr = (this_X @ dictionary.T)
                    C_vec = get_rescaling(corr, nb_quant=nb_quant, do_sym=do_sym, verbose=verbose)
                    P_cum[-1, :]= (1 - eta_homeo) * P_cum[-1, :] + eta_homeo * C_vec
                    P_cum[:-1, :] = update_P_cum(P_cum=P_cum[:-1, :],
                                                 code=sparse_code, eta_homeo=eta_homeo,
                                                 C=P_cum[-1, :], nb_quant=nb_quant, do_sym=do_sym,
                                                 verbose=verbose)
                else:
                    P_cum = update_P_cum(P_cum, sparse_code, eta_homeo,
                                         nb_quant=nb_quant, verbose=verbose, C=C, do_sym=do_sym)
=======
                if isinstance(C, np.ndarray):
                    from shl_scripts.shl_encode import get_rescaling
                    C = get_rescaling(sparse_code, nb_quant=nb_quant, verbose=verbose)
                P_cum = update_P_cum(P_cum, sparse_code, eta_homeo, nb_quant=nb_quant, verbose=verbose, C=C, do_sym=do_sym)
>>>>>>> 95bab44c

        if record_each>0:
            if ii % int(record_each) == 0:
                from scipy.stats import kurtosis
                indx = np.random.permutation(X_train.shape[0])[:record_num_batches]
                sparse_code_rec = sparse_encode(X_train[indx, :], dictionary, algorithm=method, fit_tol=fit_tol,
                                          P_cum=P_cum, do_sym=do_sym, C=C, l0_sparseness=l0_sparseness)
                # calculation of relative entropy
                p = np.count_nonzero(sparse_code_rec,axis=0)/ (sparse_code_rec.shape[1])
                p /= p.sum()
                rel_ent = np.sum(-p * np.log(p)) / np.log(sparse_code_rec.shape[1])
                error = np.linalg.norm(X_train[indx, :] - sparse_code_rec @ dictionary)/record_num_batches

                record_one = pd.DataFrame([{'kurt':kurtosis(sparse_code_rec, axis=0),
                                            'prob_active':np.mean(np.abs(sparse_code_rec)>0, axis=0),
                                            'var':np.mean(sparse_code_rec**2, axis=0),
                                            'error':error,
                                            'entropy':rel_ent}],
                                            index=[ii])
                record = pd.concat([record, record_one])

    if verbose > 1:
        print('Learning code...', end=' ')
    elif verbose == 1:
        print('|', end=' ')

    if verbose > 1:
        dt = (time.time() - t0)
        print('done (total time: % 3is, % 4.1fmn)' % (dt, dt / 60))

    if record_each==0:
        return dictionary, P_cum
    else:
        return dictionary, P_cum, record

def update_gain(gain, code, eta_homeo, verbose=False):
    """Update the estimated variance of coefficients in place.

    Following the classical SparseNet algorithm from Olshausen, we
    compute here a "gain vector" for the dictionary. This gain will
    be used to tune the weight of each dictionary element.

    The heuristics used here follows the assumption that during learning,
    some elements that learn first are more responsive to input patches
    as may be recorded by estimating their mean variance. If we were to
    keep their norm fixed, these would be more likely to be selected again,
    leading to a ``monopolistic'' distribution of dictionary elements,
    some having learned more often than others. By dividing their norm
    by their mean estimated variance, we lower the probability of elements
    with high variance to be selected again. This thus helps the learning
    to be more balanced.

    Parameters
    ----------
    gain: array of shape (n_dictionary)
        Value of the dictionary' norm at the previous iteration.

    code: array of shape (n_dictionary, n_samples)
        Sparse coding of the data against which to optimize the dictionary.

    eta_homeo: float
        Gives the learning parameter for the gain.

    verbose:
        Degree of output the procedure will print.

    Returns
    -------
    gain: array of shape (n_dictionary)
        Updated value of the dictionary' norm.

    """
    if code.ndim == 1:
        code = code[:, np.newaxis]
    if eta_homeo>0.:
        n_dictionary, n_samples = code.shape
        #print (gain.shape) # assert gain.shape == n_dictionary
        gain = (1 - eta_homeo)*gain + eta_homeo * np.mean(code**2, axis=0)/np.mean(code**2)
    return gain


def update_P_cum(P_cum, code, eta_homeo, C, nb_quant=100, do_sym=True, verbose=False):
    """Update the estimated modulation function in place.

    Parameters
    ----------
    P_cum: array of shape (n_samples, n_components)
        Value of the modulation function at the previous iteration.

    dictionary: array of shape (n_components, n_features)
        The dictionary matrix against which to solve the sparse coding of
        the data. Some of the algorithms assume normalized rows for meaningful
        output.

    code: array of shape (n_samples, n_features)
        Data matrix.

    eta_homeo: float
        Gives the learning parameter for the mod.

    verbose:
        Degree of output the procedure will print.

    Returns
    -------
    P_cum: array of shape (n_samples, n_components)
        Updated value of the modulation function.

    """

    if eta_homeo>0.:
        P_cum_ = get_P_cum(code, nb_quant=nb_quant, C=C, do_sym=do_sym, verbose=verbose)
        P_cum = (1 - eta_homeo)*P_cum + eta_homeo * P_cum_
    return P_cum

def get_P_cum(code, C, nb_quant=100, do_sym=True, verbose=False):
    from shl_scripts.shl_encode import rescaling
    n_samples, nb_filter = code.shape
    code_bins = np.linspace(0., 1., nb_quant, endpoint=True)
    P_cum = np.zeros((nb_filter, nb_quant))

    qcode = rescaling(code, C, do_sym=do_sym, verbose=verbose)
    for i in range(nb_filter):
        p, bins = np.histogram(qcode[:, i], bins=code_bins, density=True)
        p /= p.sum()
        P_cum[i, :] = np.hstack((0, np.cumsum(p)))
    return P_cum<|MERGE_RESOLUTION|>--- conflicted
+++ resolved
@@ -273,20 +273,6 @@
     if verbose == 1:
         print('[dict_learning]', end=' ')
 
-<<<<<<< HEAD
-=======
-    if alpha_homeo==0:
-        # do the equalitarian homeostasis
-        P_cum = np.linspace(0, 1, nb_quant, endpoint=True)[np.newaxis, :] * np.ones((n_dictionary, 1))
-    else:
-        # do the classical homeostasis
-        gain = np.ones(n_dictionary)
-        mean_var = np.ones(n_dictionary)
-        P_cum = None
-
-    if C==0.:
-        C = np.linspace(0, 200, nb_quant)
->>>>>>> 95bab44c
     # print(alpha_homeo, eta_homeo, alpha_homeo==0, eta_homeo==0, alpha_homeo==0 or eta_homeo==0, 'P_cum', P_cum)
 
     # splits the whole dataset into batches
@@ -344,7 +330,6 @@
                 gain /= gain.mean()
                 dictionary /= gain[:, np.newaxis]
             else:
-<<<<<<< HEAD
                 if C==0.:
                     corr = (this_X @ dictionary.T)
                     C_vec = get_rescaling(corr, nb_quant=nb_quant, do_sym=do_sym, verbose=verbose)
@@ -356,12 +341,6 @@
                 else:
                     P_cum = update_P_cum(P_cum, sparse_code, eta_homeo,
                                          nb_quant=nb_quant, verbose=verbose, C=C, do_sym=do_sym)
-=======
-                if isinstance(C, np.ndarray):
-                    from shl_scripts.shl_encode import get_rescaling
-                    C = get_rescaling(sparse_code, nb_quant=nb_quant, verbose=verbose)
-                P_cum = update_P_cum(P_cum, sparse_code, eta_homeo, nb_quant=nb_quant, verbose=verbose, C=C, do_sym=do_sym)
->>>>>>> 95bab44c
 
         if record_each>0:
             if ii % int(record_each) == 0:
