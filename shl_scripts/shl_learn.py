#!/usr/bin/env python3
# -*- coding: utf-8 -*
from __future__ import division, print_function, absolute_import
from shl_scripts.shl_encode import sparse_encode
import time
import numpy as np

# SparseHebbianLearning
class SparseHebbianLearning:
    """Sparse Hebbian learning

    Finds a dictionary (a set of atoms) that can best be used to represent data
    using a sparse code.

    Parameters
    ----------

    n_dictionary : int,
        Number of dictionary elements to extract

    eta : float
        Gives the learning parameter for the homeostatic gain.

    n_iter : int,
        total number of iterations to perform

    eta_homeo : float
        Gives the learning parameter for the homeostatic gain.

    alpha_homeo : float
        Gives the smoothing exponent  for the homeostatic gain
        If equal to 1 the homeostatic learning rule learns a linear relation to
        variance.

    dictionary : array of shape (n_dictionary, n_pixels),
        initial value of the dictionary for warm restart scenarios
        Use ``None`` for a new learning.

    fit_algorithm : {'mp', 'lars', 'cd'}
        see sparse_encode

    batch_size : int,
        The number of samples to take in each batch.

    l0_sparseness : int, ``0.1 * n_pixels`` by default
        Number of nonzero coefficients to target in each column of the
        solution. This is only used by `algorithm='lars'`, `algorithm='mp'`  and
        `algorithm='omp'`.

    fit_tol : float, 1. by default
        If `algorithm='lasso_lars'` or `algorithm='lasso_cd'`, `fit_tol` is the
        penalty applied to the L1 norm.
        If `algorithm='threshold'`, `fit_tol` is the absolute value of the
        threshold below which coefficients will be squashed to zero.
        If `algorithm='mp'` or `algorithm='omp'`, `fit_tol` is the tolerance
        parameter: the value of the reconstruction error targeted. In this case,
        it overrides `l0_sparseness`.

    verbose :
        degree of verbosity of the printed output

    Attributes
    ----------
    dictionary : array, [n_dictionary, n_pixels]
        dictionary extracted from the data


    Notes
    -----
    **References:**

    Olshausen BA, Field DJ (1996).
    Emergence of simple-cell receptive field properties by learning a sparse code for natural images.
    Nature, 381: 607-609. (http://redwood.berkeley.edu/bruno/papers/nature-paper.pdf)

    Olshausen BA, Field DJ (1997)
    Sparse Coding with an Overcomplete Basis Set: A Strategy Employed by V1?
    Vision Research, 37: 3311-3325.   (http://redwood.berkeley.edu/bruno/papers/VR.pdf)

    See also
    --------
    http://scikit-learn.org/stable/auto_examples/decomposition/plot_image_denoising.html

    """
    def __init__(self, fit_algorithm, dictionary=None, precision=None, P_cum=None, n_dictionary=None,
                 eta=0.02, n_iter=10000,
                 eta_homeo=1, alpha_homeo=0.001,
                 batch_size=100,
                 l0_sparseness=None, fit_tol=None, do_precision=None, do_mask=True,
                 nb_quant=32, C=0., do_sym=True,
                 record_each=200, verbose=False, random_state=None,
                 do_HAP=False):
        self.eta = eta
        self.dictionary = dictionary
        self.precision = precision
        self.n_dictionary = n_dictionary
        self.n_iter = n_iter
        self.eta_homeo = eta_homeo
        self.alpha_homeo = alpha_homeo
        self.fit_algorithm = fit_algorithm
        self.nb_quant = nb_quant
        self.C = C
        self.do_sym = do_sym
        self.batch_size = batch_size
        self.l0_sparseness = l0_sparseness
        self.fit_tol = fit_tol
        self.do_precision = do_precision
        self.do_mask = do_mask
        self.record_each = record_each
        self.verbose = verbose
        self.random_state = random_state
        self.P_cum  = P_cum
        self.do_HAP = do_HAP
        self.rec_error = None

    def fit(self, X, y=None):
        """Fit the model from data in X.

        Parameters
        ----------
        X: array-like, shape (n_samples, n_pixels)
            Training vector, where n_samples in the number of samples
            and n_pixels is the number of features.

        Returns
        -------
        self : object
            Returns the instance itself.
        """

        return_fn = dict_learning(X, self.dictionary, self.precision, self.P_cum,
                                  self.eta, self.n_dictionary, self.l0_sparseness,
                                  n_iter=self.n_iter, eta_homeo=self.eta_homeo, alpha_homeo=self.alpha_homeo,
                                  method=self.fit_algorithm, nb_quant=self.nb_quant, C=self.C, do_sym=self.do_sym,
                                  batch_size=self.batch_size, record_each=self.record_each,
                                  do_mask=self.do_mask,
                                  verbose=self.verbose, random_state=self.random_state, do_HAP=self.do_HAP)

        if self.record_each==0:
            self.dictionary, self.precision, self.P_cum, self.rec_error = return_fn
        else:
            self.dictionary, self.precision, self.P_cum, self.record, self.rec_error = return_fn

    def transform(self, X, algorithm=None, l0_sparseness=None, fit_tol=None):
        """Fit the model from data in X.

        Parameters
        ----------
        X: array-like, shape (n_samples, n_pixels)
            Training vector, where n_samples in the number of samples
            and n_pixels is the number of features.

        Returns
        -------
        self : object
            Returns sparse code.
        """
        if algorithm is None:  algorithm = self.fit_algorithm
        if l0_sparseness is None:  l0_sparseness = self.l0_sparseness
        if fit_tol is None:  fit_tol = self.fit_tol
        return sparse_encode(X, self.dictionary, self.precision, algorithm=algorithm, P_cum=self.P_cum,
                                fit_tol=fit_tol, l0_sparseness=l0_sparseness)

def dict_learning(X, dictionary=None, precision=None, P_cum=None, eta=0.02, n_dictionary=2, l0_sparseness=10, fit_tol=None,
                  do_precision=False, n_iter=100, do_mask=True,
                       eta_homeo=0.01, alpha_homeo=0.02,
                       batch_size=100, record_each=0, record_num_batches = 1000, verbose=False,
                       method='mp', C=0., nb_quant=100, do_sym=True, random_state=None, do_HAP=False):
    """
    Solves a dictionary learning matrix factorization problem online.

    Finds the best dictionary and the corresponding sparse code for
    approximating the data matrix X by solving::


    Solves the optimization problem::

        (U^*, V^*) = argmin_{(U,V)} 0.5 || X - V^T * U ||_2^2
                                    + alpha * S( U )
                                    + alpha_homeo * H(V)

                     s. t. || U ||_0 = k

                    where S is a sparse representation cost,
                    and H a homeostatic representation cost.

    where V is the dictionary and U is the sparse code. This is
    accomplished by repeatedly iterating over mini-batches by slicing
    the input data.

    For instance,

        H(V) = \sum_{0 <= k < n_dictionary} (|| V_k ||_2^2 -1)^2

    Parameters
    ----------
    X: array of shape (n_samples, n_pixels)
        Data matrix.

    dictionary: array of shape (n_dictionary, n_pixels)
        Initialization for the dictionary. If None, we chose Gaussian noise.

    precision: array of shape (n_dictionary, n_pixels)
        Initialization for the precision matrix. If None, we chose a uniform matrix.

    n_dictionary : int,
        Number of dictionary atoms to extract.

    eta : float
        Gives the learning parameter for the homeostatic gain.

    n_iter : int,
        total number of iterations to perform

    eta_homeo : float
        Gives the learning parameter for the homeostatic gain.

    alpha_homeo : float
        Gives the smoothing exponent  for the homeostatic gain
        If equal to 1 the homeostatic learning rule learns a linear relation to
        variance.
        If equal to zero, we use COMP

    nb_quant : int,
        number of bins for the quantification used in the homeostasis

    C : float
        characteristic scale for the quantization.
        Use C=0. to have an adaptive scaling.

    dictionary : array of shape (n_dictionary, n_pixels),
        initial value of the dictionary for warm restart scenarios

    fit_algorithm : {'mp', 'omp', 'comp', 'lars', 'cd'}
        see sparse_encode

    batch_size : int,
        The number of samples to take in each batch.

    l0_sparseness : int, ``0.1 * n_pixels`` by default
        Number of nonzero coefficients to target in each column of the
        solution. This is only used by `algorithm='lars'`, `algorithm='mp'`  and
        `algorithm='omp'`.

    fit_tol : float, 1. by default
        If `algorithm='lasso_lars'` or `algorithm='lasso_cd'`, `fit_tol` is the
        penalty applied to the L1 norm.
        If `algorithm='threshold'`, `fit_tol` is the absolute value of the
        threshold below which coefficients will be squashed to zero.
        If `algorithm='mp'` or `algorithm='omp'`, `fit_tol` is the tolerance
        parameter: the value of the reconstruction error targeted. In this case,
        it overrides `l0_sparseness`.

    do_precision: boolean
        Switch to perform or not a precision-weighted learning.

    do_mask: boolean
        A switch to learn the filters just on a disk. This allows to control for potential
        problems with the fact that images atre sampled on a square grid.

    record_each :
        if set to 0, it does nothing. Else it records every record_each step the
        statistics during the learning phase (variance and kurtosis of coefficients).

    record_num_batches :
        number of batches used to make statistics (if -1, uses the whole training set)

    verbose :
        degree of verbosity of the printed output

    Returns
    -------

    dictionary : array of shape (n_dictionary, n_pixels),
        the solutions to the dictionary learning problem

    """

    if record_each>0:
        import pandas as pd
        record = pd.DataFrame()

    if n_dictionary is None:
        n_dictionary = X.shape[1]

    t0 = time.time()
    n_samples, n_pixels = X.shape

    if dictionary is None:
        dictionary = np.random.randn(n_dictionary, n_pixels)

    norm = np.sqrt(np.sum(dictionary**2, axis=1))
    dictionary /= norm[:, np.newaxis]
    norm = np.sqrt(np.sum(dictionary**2, axis=1))

    #if not precision is None: do_precision = True
    if do_precision:
        precision = np.ones((n_dictionary, n_pixels))

    if verbose == 1:
        print('[dict_learning]', end=' ')

    # print(alpha_homeo, eta_homeo, alpha_homeo==0, eta_homeo==0, alpha_homeo==0 or eta_homeo==0, 'P_cum', P_cum)

    if do_mask:
        N_X = N_Y = np.sqrt(n_pixels)
        x , y = np.meshgrid(np.linspace(-1, 1, N_X), np.linspace(-1, 1, N_Y))
        #R = np.sqrt(x ** 2 + y ** 2)
        #mask = (((np.cos(np.pi * R) + 1) / 2 * (R < 1.)) ** (1/8)).ravel()
        #mask[mask>0.1] = 1
        mask = (np.sqrt(x ** 2 + y ** 2) < 1).astype(np.float).ravel()

    # splits the whole dataset into batches
    n_batches = n_samples // batch_size
    X_train = X.copy()
    if do_mask:
        X_train = X_train * mask[np.newaxis, :]
    # Modifies the sequence in-place by shuffling its contents; Multi-dimensional arrays are only shuffled along the first axis:
    np.random.shuffle(X_train)
    # Splits into ``n_batches`` batches
    batches = np.array_split(X_train, n_batches)

    if alpha_homeo==0:
        gain = None
        # do the equalitarian homeostasis
        if P_cum is None:
            P_cum = np.linspace(0., 1., nb_quant, endpoint=True)[np.newaxis, :] * np.ones((n_dictionary, 1))
            if C == 0.:
                # initialize the rescaling vector
                from shl_scripts.shl_encode import get_rescaling
                corr = (batches[0] @ dictionary.T)
                C_vec = get_rescaling(corr, nb_quant=nb_quant, do_sym=do_sym, verbose=verbose)
                # and stack it to P_cum array for convenience
                P_cum = np.vstack((P_cum, C_vec))
    else:
        # do the classical homeostasis
        gain = np.ones(n_dictionary)
        mean_var = np.ones(n_dictionary)
        P_cum = None
        mean_measure = None

    import itertools
    # Return elements from list of batches until it is exhausted. Then repeat the sequence indefinitely.
    batches = itertools.cycle(batches)

    rec_error=np.zeros(n_iter)

    # cycle over all batches
    for ii, this_X in zip(range(n_iter), batches):
        dt = (time.time() - t0)
        if verbose > 0:
            if ii % int(n_iter//verbose + 1) == 0:
                print ("Iteration % 3i /  % 3i (elapsed time: % 3is, % 4.1fmn)"
                       % (ii, n_iter, dt, dt//60))

        # Sparse coding
        sparse_code = sparse_encode(this_X, dictionary, precision, algorithm=method, fit_tol=fit_tol,
                                   P_cum=P_cum, C=C, do_sym=do_sym, l0_sparseness=l0_sparseness,
                                   gain=gain)

        # Update dictionary
        residual = this_X - sparse_code @ dictionary
        rec_error[ii]=np.mean(np.mean(residual**2, axis=1))
        residual /= n_batches # divide by the number of batches to get the average
        #dictionary *= np.sqrt(1-eta**2) # http://www.inference.vc/high-dimensional-gaussian-distributions-are-soap-bubble/
        eta_ = eta + (1 - eta) / (ii + 1)
        dictionary += eta_ * (sparse_code.T @ residual)

        if do_precision:
            precision *= 1-eta
            precision += eta * ((sparse_code**2).T @ (1./(residual**2+1.e-6)))

        #if do_mask:
        #    dictionary = dictionary * mask[np.newaxis, :]

        # homeostasis
        norm = np.sqrt(np.sum(dictionary**2, axis=1)).T
        dictionary /= norm[:, np.newaxis]

        if eta_homeo>0.:
<<<<<<< HEAD
            eta_homeo_ = eta_homeo + (1 - eta_homeo) / (ii + 1)
=======
        #    eta_homeo_ = eta_homeo + (1 - eta_homeo) / (ii + 1)
>>>>>>> 52b9130e

            if P_cum is None:
                # Update gain
                if mean_measure is None:
                    mean_measure = update_measure(np.ones(n_dictionary), sparse_code, eta_homeo=1, verbose=verbose, do_HAP=do_HAP)
                else:
<<<<<<< HEAD
                    mean_measure = update_measure(mean_measure, sparse_code, eta_homeo_, verbose=verbose, do_HAP=do_HAP)

                gain /= gain.mean()
                gain = mean_measure**(-alpha_homeo)

=======
                    mean_measure = update_measure(mean_measure, sparse_code, eta_homeo, verbose=verbose, do_HAP=do_HAP)

                gain = np.exp(-(1/alpha_homeo) * mean_measure)
                #gain = np.tanh(-(1/alpha_homeo) * (mean_measure-mean_measure.mean()))

                #gain = mean_measure**alpha_homeo
                #gain /= gain.mean()
>>>>>>> 52b9130e
            else:
                if C==0.:
                    corr = (this_X @ dictionary.T)
                    C_vec = get_rescaling(corr, nb_quant=nb_quant, do_sym=do_sym, verbose=verbose)
                    P_cum[:-1, :] = update_P_cum(P_cum=P_cum[:-1, :],
                                                 code=sparse_code, eta_homeo=eta_homeo_,
                                                 C=P_cum[-1, :], nb_quant=nb_quant, do_sym=do_sym,
                                                 verbose=verbose)
                    P_cum[-1, :] = (1 - eta_homeo_) * P_cum[-1, :] + eta_homeo_ * C_vec
                else:
                    P_cum = update_P_cum(P_cum, sparse_code, eta_homeo_,
                                         nb_quant=nb_quant, verbose=verbose, C=C, do_sym=do_sym)

        if record_each>0:
            if ii % int(record_each) == 0:
                from scipy.stats import kurtosis
                indx = np.random.permutation(X_train.shape[0])[:record_num_batches]
                sparse_code_rec = sparse_encode(X_train[indx, :], dictionary, precision, algorithm=method, fit_tol=fit_tol,
                                          P_cum=P_cum, do_sym=do_sym, C=C, l0_sparseness=l0_sparseness)
                # calculation of relative entropy
                p_ = np.count_nonzero(sparse_code_rec,axis=0) / (sparse_code_rec.shape[1])
                p_ /= p_.sum()
                rel_ent = np.sum(-p_ * np.log(p_)) / np.log(sparse_code_rec.shape[1])
                error = np.linalg.norm(X_train[indx, :] - sparse_code_rec @ dictionary)/record_num_batches

                record_one = pd.DataFrame([{'kurt':kurtosis(sparse_code_rec, axis=0),
                                            'prob_active':np.mean(np.abs(sparse_code_rec)>0, axis=0),
                                            'var':np.mean(sparse_code_rec**2, axis=0),
                                            'error':error,
                                            'entropy':rel_ent}],
                                            index=[ii])
                record = pd.concat([record, record_one])

    if verbose > 1:
        print('Learning code...', end=' ')
    elif verbose == 1:
        print('|', end=' ')

    if verbose > 1:
        dt = (time.time() - t0)
        print('done (total time: % 3is, % 4.1fmn)' % (dt, dt / 60))

    if record_each==0:
        return dictionary, precision, P_cum, rec_error
    else:
        return dictionary, precision, P_cum, record, rec_error

def update_measure(mean_measure, code, eta_homeo, verbose=False, do_HAP=False):
    """Update the estimated variance of coefficients in place.

    Following the classical SparseNet algorithm from Olshausen, we
    compute here a "gain vector" for the dictionary. This gain will
    be used to tune the weight of each dictionary element.

    The heuristics used here follows the assumption that during learning,
    some elements that learn first are more responsive to input patches
    as may be recorded by estimating their mean variance. If we were to
    keep their norm fixed, these would be more likely to be selected again,
    leading to a ``monopolistic'' distribution of dictionary elements,
    some having learned more often than others. By dividing their norm
    by their mean estimated variance, we lower the probability of elements
    with high variance to be selected again. This thus helps the learning
    to be more balanced.

    Parameters
    ----------
    mean_measure: array of shape (n_dictionary)
        Value of the dictionary' norm at the previous iteration.

    code: array of shape (n_dictionary, n_samples)
        Sparse coding of the data against which to optimize the dictionary.

    eta_homeo: float
        Gives the learning parameter for the gain.

    verbose:
        Degree of output the procedure will print.

    Returns
    -------
    gain: array of shape (n_dictionary)
        Updated value of the dictionary' norm.

    """
    if code.ndim == 1:
        code = code[:, np.newaxis]
    if eta_homeo>0.:
        if do_HAP:
            mean_measure_ = np.mean(code**2, axis=0)/np.mean(code**2)
        else:
            counts = np.count_nonzero(code, axis=0)
            mean_measure_ = counts / counts.sum()

        mean_measure = (1 - eta_homeo)*mean_measure + eta_homeo * mean_measure_

    return mean_measure


def update_P_cum(P_cum, code, eta_homeo, C, nb_quant=100, do_sym=True, verbose=False):
    """Update the estimated modulation function in place.

    Parameters
    ----------
    P_cum: array of shape (n_samples, n_components)
        Value of the modulation function at the previous iteration.

    dictionary: array of shape (n_components, n_features)
        The dictionary matrix against which to solve the sparse coding of
        the data. Some of the algorithms assume normalized rows for meaningful
        output.

    code: array of shape (n_samples, n_features)
        Data matrix.

    eta_homeo: float
        Gives the learning parameter for the mod.

    verbose:
        Degree of output the procedure will print.

    Returns
    -------
    P_cum: array of shape (n_samples, n_components)
        Updated value of the modulation function.

    """

    if eta_homeo>0.:
        P_cum_ = get_P_cum(code, nb_quant=nb_quant, C=C, do_sym=do_sym, verbose=verbose)
        P_cum = (1 - eta_homeo)*P_cum + eta_homeo * P_cum_
    return P_cum

def get_P_cum(code, C, nb_quant=100, do_sym=True, verbose=False):
    from shl_scripts.shl_encode import rescaling
    p_c = rescaling(code, C, do_sym=do_sym, verbose=verbose)

    n_samples, nb_filter = code.shape
    code_bins = np.linspace(0., 1., nb_quant, endpoint=True)
    P_cum = np.zeros((nb_filter, nb_quant))

    for i in range(nb_filter):
        p, bins = np.histogram(p_c[:, i], bins=code_bins, density=True)
        p /= p.sum()
        P_cum[i, :] = np.hstack((0, np.cumsum(p)))
    return P_cum<|MERGE_RESOLUTION|>--- conflicted
+++ resolved
@@ -378,32 +378,21 @@
         dictionary /= norm[:, np.newaxis]
 
         if eta_homeo>0.:
-<<<<<<< HEAD
             eta_homeo_ = eta_homeo + (1 - eta_homeo) / (ii + 1)
-=======
-        #    eta_homeo_ = eta_homeo + (1 - eta_homeo) / (ii + 1)
->>>>>>> 52b9130e
 
             if P_cum is None:
                 # Update gain
                 if mean_measure is None:
                     mean_measure = update_measure(np.ones(n_dictionary), sparse_code, eta_homeo=1, verbose=verbose, do_HAP=do_HAP)
                 else:
-<<<<<<< HEAD
                     mean_measure = update_measure(mean_measure, sparse_code, eta_homeo_, verbose=verbose, do_HAP=do_HAP)
 
-                gain /= gain.mean()
-                gain = mean_measure**(-alpha_homeo)
-
-=======
-                    mean_measure = update_measure(mean_measure, sparse_code, eta_homeo, verbose=verbose, do_HAP=do_HAP)
-
+                
                 gain = np.exp(-(1/alpha_homeo) * mean_measure)
                 #gain = np.tanh(-(1/alpha_homeo) * (mean_measure-mean_measure.mean()))
-
-                #gain = mean_measure**alpha_homeo
                 #gain /= gain.mean()
->>>>>>> 52b9130e
+                #gain = mean_measure**(-alpha_homeo)
+
             else:
                 if C==0.:
                     corr = (this_X @ dictionary.T)
